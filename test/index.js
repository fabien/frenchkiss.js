import { expect } from 'chai';
import i18n from '../src/frenchkiss';

describe('locale', () => {
  it('should not bug if no locale', () => {
    expect(i18n.t('test')).to.equal('test');
  });

  it('defaults to empty string', () => {
    expect(i18n.locale()).to.equal('');
  });

  it('gets and sets locale', () => {
    i18n.locale('en');
    expect(i18n.locale()).to.equal('en');

    i18n.locale('fr');
    expect(i18n.locale()).to.equal('fr');
  });

  it('search the translation based on the locale', () => {
    i18n.set('a', { test: 'a' });
    i18n.set('b', { test: 'b' });

    i18n.locale('a');
    expect(i18n.t('test')).to.equal('a');

    i18n.locale('b');
    expect(i18n.t('test')).to.equal('b');
  });
});

describe('fallback', () => {
  afterEach(() => {
    i18n.unset('fallback');
  });

  it('defaults to empty string', () => {
    expect(i18n.fallback()).to.equal('');
  });

  it('gets and sets fallback', () => {
    i18n.fallback('en');
    expect(i18n.fallback()).to.equal('en');

    i18n.fallback('fr');
    expect(i18n.fallback()).to.equal('fr');
  });

  it('search the fallback if translation not found', () => {
    i18n.set('default', { a: 'a' });
    i18n.set('fallback', { a: '1', b: 'b' });

    i18n.locale('default');
    i18n.fallback('fallback');

    expect(i18n.t('a')).to.equal('a');
    expect(i18n.t('b')).to.equal('b');
  });
});

describe('t', () => {
  beforeEach(() => {
    i18n.locale('en');
  });

  it('translates a simple string', () => {
    i18n.set('en', {
      hello: 'Hello',
    });

    expect(i18n.t('hello')).to.equal('Hello');
  });

  it('interpolates', () => {
    i18n.set('en', {
      hello: 'Hi {name1} and {name2} !',
    });

    expect(
      i18n.t('hello', {
        name1: 'Vince',
        name2: 'Anna',
      })
    ).to.equal('Hi Vince and Anna !');
  });

  it('interpolates with specified language (argument 3)', () => {
    i18n.set('fr', {
      hello: 'Bonjour {name1} et {name2} !',
    });

    expect(
      i18n.t(
        'hello',
        {
          name1: 'Vince',
          name2: 'Anna',
        },
        'fr'
      )
    ).to.equal('Bonjour Vince et Anna !');
  });

  it('interpolates with empty string if no parameter specified', () => {
    i18n.set('en', {
      hello: 'Hi {name1} and {name2} !',
    });

    expect(i18n.t('hello')).to.equal('Hi  and  !');
  });

  it('interpolates with empty string if null or undefined', () => {
    i18n.set('en', {
      hello: 'Hi {name} !',
    });

    expect(
      i18n.t('hello', {
        name: null,
      })
    ).to.equal('Hi  !');

    expect(
      i18n.t('hello', {
        name: undefined,
      })
    ).to.equal('Hi  !');
  });

  it('interpolates with 0 if string equal 0', () => {
    i18n.set('en', {
      msgs: '{count} message(s)',
    });

    expect(
      i18n.t('msgs', {
        count: 0,
      })
    ).to.equal('0 message(s)');
  });

  it('interpolates the same placeholder multiple times', () => {
    i18n.set('en', {
      hello: 'Hi {name} and {name} !',
    });

    expect(i18n.t('hello', { name: 'Vince' })).to.equal('Hi Vince and Vince !');
  });

  it('interpolates plural', () => {
    i18n.set('en', {
      some_cats:
        'There {N,plural,=0{is no cat} =1{is one cat} other{are {N} cats}} here.',
    });

    expect(i18n.t('some_cats', { N: 0 })).to.equal('There is no cat here.');
    expect(i18n.t('some_cats', { N: 1 })).to.equal('There is one cat here.');
    expect(i18n.t('some_cats', { N: 8 })).to.equal('There are 8 cats here.');
  });

  it('interpolates plural with string', () => {
    i18n.set('en', {
      some_cats:
        'There {N,plural,=0{is no cat} =1{is one cat} other{are {N} cats}} here.',
    });

    expect(i18n.t('some_cats', { N: '0' })).to.equal('There is no cat here.');
    expect(i18n.t('some_cats', { N: '1' })).to.equal('There is one cat here.');
    expect(i18n.t('some_cats', { N: '8' })).to.equal('There are 8 cats here.');
  });

  it('interpolates select', () => {
    i18n.set('en', {
      love_pet:
        'I love my {type,select,dog{good boy} cat{evil cat} other {pet}}.',
    });

    expect(i18n.t('love_pet', { type: 'dog' })).to.equal('I love my good boy.');
    expect(i18n.t('love_pet', { type: 'cat' })).to.equal('I love my evil cat.');
    expect(i18n.t('love_pet', { type: '...' })).to.equal('I love my pet.');
  });

  it('interpolates select with string and numbers', () => {
    i18n.set('en', {
      number: 'Test {type,select,1{one} 2{two} other {infinity}}.',
    });

    expect(i18n.t('number', { type: '1' })).to.equal('Test one.');
    expect(i18n.t('number', { type: 1 })).to.equal('Test one.');
    expect(i18n.t('number', { type: '2' })).to.equal('Test two.');
    expect(i18n.t('number', { type: 2 })).to.equal('Test two.');
    expect(i18n.t('number', { type: '3' })).to.equal('Test infinity.');
    expect(i18n.t('number', { type: 3 })).to.equal('Test infinity.');
  });

  it('interpolate with spaces', () => {
    i18n.set('en', {
      hello:
        'Hello { \t\r\n  N \t\r\n ,  \t\r\n  plural \t\r\n  , \t\r\n  =0 \t\r\n  {me} \t\r\n  =1 \t\r\n  {you} \t\r\n other \t\r\n {all { \t\r\n N \t\r\n } guys} \t\r\n }.',
    });
    expect(i18n.t('hello', { N: 0 })).to.equal('Hello me.');
    expect(i18n.t('hello', { N: 1 })).to.equal('Hello you.');
    expect(i18n.t('hello', { N: 10 })).to.equal('Hello all 10 guys.');
  });

  it('interpolate without spaces', () => {
    i18n.set('en', {
      hello: 'Hello {N,plural,=0{me}=1{you}other{all {N} guys}}.',
    });
    expect(i18n.t('hello', { N: 0 })).to.equal('Hello me.');
    expect(i18n.t('hello', { N: 1 })).to.equal('Hello you.');
    expect(i18n.t('hello', { N: 10 })).to.equal('Hello all 10 guys.');
  });

  it('interpolate imbricated block', () => {
    i18n.set('en', {
      all_pets_color:
        'All my {animal,select,cat{{color,select,G{grey }other{}}cats}other{{color,select,G{grey }other{}}dogs}}.',
    });

    expect(i18n.t('all_pets_color', { animal: 'cat', color: 'G' })).to.equal(
      'All my grey cats.'
    );
    expect(i18n.t('all_pets_color', { animal: 'dog', color: 'G' })).to.equal(
      'All my grey dogs.'
    );
    expect(i18n.t('all_pets_color', { animal: 'cat' })).to.equal(
      'All my cats.'
    );
    expect(i18n.t('all_pets_color', { animal: 'dog' })).to.equal(
      'All my dogs.'
    );
  });
});

describe('onMissingKey', () => {
  beforeEach(() => {
    i18n.locale('en');
  });

  afterEach(() => {
    i18n.onMissingKey(k => k);
  });

  it('returns the key if translation not found', () => {
    expect(i18n.t('bogus_key')).to.equal('bogus_key');
  });

  it('replace the key with something custom when not found', () => {
    i18n.onMissingKey(key => 'missing:' + key);
    expect(i18n.t('bogus_key')).to.equal('missing:bogus_key');
  });

  it('does not bind empty string', () => {
    i18n.onMissingKey(key => key);
    i18n.set('en', {
      empty: '',
    });
    expect(i18n.t('empty')).to.equal('');
  });
});

describe('set', () => {
  beforeEach(() => {
    i18n.locale('en');
  });

  it('erase the language table', () => {
    i18n.set('en', { a: 'a', OLD_VALUE: 'b' });
    expect(i18n.t('a')).to.equal('a');

    i18n.set('en', { a: '1' });
    expect(i18n.t('a')).to.equal('1');
    expect(i18n.t('OLD_VALUE')).to.equal('OLD_VALUE');
  });

  it('should delete cache keys', () => {
    i18n.set('en', { a: 'a', b: 'b' });
    i18n.t('a');
    i18n.t('b');
    expect(i18n.cache.en.a).to.exist;
    expect(i18n.cache.en.b).to.exist;

    i18n.set('en', { a: 'a' });
    expect(i18n.cache.en.a).to.be.undefined;
    expect(i18n.cache.en.b).to.be.undefined;
  });
});

describe('extend', () => {
  beforeEach(() => {
    i18n.locale('en');
  });

  it('extend the language table', () => {
    i18n.extend('en', { a: 'a' });
    expect(i18n.t('a')).to.equal('a');

    i18n.extend('en', { b: 'b' });
    expect(i18n.t('a')).to.equal('a');
    expect(i18n.t('b')).to.equal('b');
  });

  it('should delete cache of erased keys', () => {
    i18n.extend('en', { a: 'a', b: 'b' });
    i18n.t('a');
    i18n.t('b');
    expect(i18n.cache.en.a).to.exist;
    expect(i18n.cache.en.b).to.exist;

    i18n.extend('en', { a: 'a' });
    expect(i18n.cache.en.a).to.be.undefined;
    expect(i18n.cache.en.b).to.exist;
  });

  it('should set if no cache defined', () => {
    i18n.locale('unused');
    i18n.extend('unused', {
      hello: 'Hello',
    });
    expect(i18n.t('hello')).to.equal('Hello');
  });
});

describe('unset', () => {
  beforeEach(() => {
    i18n.locale('en');
    i18n.set('en', { a: '1' });
  });

  it('should clear table', () => {
    expect(i18n.t('a')).to.equal('1');

    i18n.unset('en');
    expect(i18n.t('a')).to.equal('a');
  });

  it('should clear compiled function', () => {
    i18n.unset('en');
    expect(i18n.cache.en).to.be.undefined;
  });
});

describe('pluralize', () => {
  it('should work', () => {
    let returnType;

    i18n.locale('en');
    i18n.set('en', {
      test:
        '{N,plural,=0{r0}=5{r5}zero{rzero}one{rone}two{rtwo}few{rfew}many{rmany}other{rother}}',
    });
    i18n.plural('en', v => {
      expect(v).to.equal(18);
      return returnType;
    });

    ['zero', 'one', 'two', 'few', 'many', 'other', 'notfound'].forEach(type => {
      returnType = type;
      expect(i18n.t('test', { N: 18 })).to.equal(
        'r' + (returnType === 'notfound' ? 'other' : returnType)
      );
    });

    [0, 5].forEach(N => {
      i18n.plural('en', v => v);
      expect(i18n.t('test', { N })).to.equal('r' + N);
    });
  });

<<<<<<< HEAD
  it('each language has it own pluralization rules', () => {
    i18n.set('en', {
      takemymoney:
        'Take {N} dollar{N, plural, one{} =5{s! Take it} other{s}} please.',
    });
    i18n.set('fr', {
      takemymoney:
        "Prenez {N} dollar{N, plural, one{} =5{s! Prenez le} other{s}} s'il vous plait.",
    });

    // Set here your plural category function
    i18n.plural('en', n => (n !== 1 ? 'one' : 'other'));
    i18n.plural('fr', n => (n === 0 || n === 1 ? 'one' : 'other'));
    // etc.

    i18n.locale('en');
    expect(i18n.t('takemymoney', { N: 0 })).to.equal('Take 0 dollar please.');
    expect(i18n.t('takemymoney', { N: 1 })).to.equal('Take 1 dollars please.');
    expect(i18n.t('takemymoney', { N: 2 })).to.equal('Take 2 dollar please.');
    expect(i18n.t('takemymoney', { N: 5 })).to.equal(
      'Take 5 dollars! Take it please.'
    );

    i18n.locale('fr');
    expect(i18n.t('takemymoney', { N: 0 })).to.equal(
      "Prenez 0 dollar s'il vous plait."
    );
    expect(i18n.t('takemymoney', { N: 1 })).to.equal(
      "Prenez 1 dollar s'il vous plait."
    );
    expect(i18n.t('takemymoney', { N: 2 })).to.equal(
      "Prenez 2 dollars s'il vous plait."
    );
    expect(i18n.t('takemymoney', { N: 5 })).to.equal(
      "Prenez 5 dollars! Prenez le s'il vous plait."
    );
=======
  it('should respect priority', () => {
    i18n.plural('en', () => 'one');
    i18n.set('en', {
      some_cats1:
        'There {N,plural,=0{is no cat} one{is one cat} other{are {N} cats}} here.',
      some_cats2:
        'There {N,plural,one{is one cat} =0{is no cat} other{are {N} cats}} here.',
    });

    expect(i18n.t('some_cats1', { N: 0 })).to.equal('There is no cat here.');
    expect(i18n.t('some_cats1', { N: 1 })).to.equal('There is one cat here.');
    expect(i18n.t('some_cats2', { N: 0 })).to.equal('There is no cat here.');
    expect(i18n.t('some_cats2', { N: 1 })).to.equal('There is one cat here.');
>>>>>>> ceeb4289
  });
});<|MERGE_RESOLUTION|>--- conflicted
+++ resolved
@@ -369,7 +369,6 @@
     });
   });
 
-<<<<<<< HEAD
   it('each language has it own pluralization rules', () => {
     i18n.set('en', {
       takemymoney:
@@ -406,7 +405,8 @@
     expect(i18n.t('takemymoney', { N: 5 })).to.equal(
       "Prenez 5 dollars! Prenez le s'il vous plait."
     );
-=======
+  });
+
   it('should respect priority', () => {
     i18n.plural('en', () => 'one');
     i18n.set('en', {
@@ -420,6 +420,5 @@
     expect(i18n.t('some_cats1', { N: 1 })).to.equal('There is one cat here.');
     expect(i18n.t('some_cats2', { N: 0 })).to.equal('There is no cat here.');
     expect(i18n.t('some_cats2', { N: 1 })).to.equal('There is one cat here.');
->>>>>>> ceeb4289
   });
 });